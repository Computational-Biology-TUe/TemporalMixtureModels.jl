# polynomials
abstract type AbstractMixtureModelComponent{T<:Real} end
abstract type AbstractRegressionModel{T<:Real} <: AbstractMixtureModelComponent{T} end

function log_likelihood(model::AbstractMixtureModelComponent{T}, t::AbstractVector{T}, y::AbstractVector{T}, variance::T) where T<:Real
    N = length(y)
    residuals = y .- predict(model, t)
    return - (N/2) * log(2*pi) - (N/2) * log(variance) - sum(abs2, residuals) / (2 * variance)
end

function variance(model::AbstractMixtureModelComponent{T}, t::AbstractVector{T}, y::AbstractVector{T}) where T<:Real
    N = length(y)
    residuals = y .- predict(model, t)
    return sum(abs2, residuals) ./ (N - n_parameters(model))
end

function variance(model::AbstractMixtureModelComponent{T}, t::AbstractVector{T}, y::AbstractVector{T}, w::AbstractVector{T}) where T<:Real
    residuals = y .- predict(model, t)
    return sum(w .* abs2.(residuals)) ./ (sum(w) - n_parameters(model))
end

function predict(model::AbstractRegressionModel, t::AbstractVector)
    X = basis(t, model.degree)
    return X * model.coefficients
end

function randinit!(model::AbstractRegressionModel, rng=Random.default_rng())
    randn!(rng, model.coefficients)
end

<<<<<<< HEAD
function n_parameters(model::AbstractMixtureModelComponent)
=======
function n_parameters(model::AbstractRegressionModel)
>>>>>>> 9cd5b509
    return length(model.coefficients)
end

# ============================================================
# Polynomial Regression Model
# ============================================================

mutable struct PolynomialRegression{T<:Real} <: AbstractRegressionModel{T}
    degree::Int
    coefficients::Vector{T}
end

"""
Create a polynomial regression mixture model component of specified degree.

## Arguments
- `degree::Int`: Degree of the polynomial.

## Example
Creating a polynomial regression model of degree 2:
```julia
model = PolynomialRegression(2)
```
"""
function PolynomialRegression(degree::Int)
    return PolynomialRegression{Float64}(degree, zeros(Float64, degree + 1))
end

function basis(t::AbstractVector{T}, degree::Int) where T<:Real
    N = length(t)
    X = ones(T, N, degree + 1)
    for d in 1:degree
        X[:, d + 1] = t .^ d
    end
    return X
end

function fit!(model::PolynomialRegression, t::AbstractVector, y::AbstractVector)
    Ξ = basis(t, model.degree)
    model.coefficients = LS.solve(LS.LinearProblem(Ξ, y)).u
end

function fit!(model::PolynomialRegression, t::AbstractVector, y::AbstractVector, w::AbstractVector)
    # No need to build W as a matrix
    Wv = view(w, :)
    Ξ = basis(t, model.degree)
    XTW = transpose(Ξ) .* Wv'
    model.coefficients = LS.solve(LS.LinearProblem(XTW * Ξ, XTW * y)).u
end

# ============================================================
# Ridge (L2) Polynomial Regression Model
# ============================================================
mutable struct RidgePolynomialRegression{T<:Real} <: AbstractRegressionModel{T}
    degree::Int
    coefficients::Vector{T}
    lambda::T

end


"""
Create a ridge (L2) polynomial regression mixture model component of specified degree and regularization parameter.

## Arguments
- `degree::Int`: Degree of the polynomial.
- `lambda::T`: Regularization parameter (L2 penalty).

## Example
Creating a ridge polynomial regression model of degree 2 with lambda = 0.1:
```julia
model = RidgePolynomialRegression(2, 0.1)
```
"""
function RidgePolynomialRegression(degree::Int, lambda)
    lambda = convert(Float64, lambda)
    return RidgePolynomialRegression{Float64}(degree, zeros(Float64, degree + 1), lambda)
end

function fit!(model::RidgePolynomialRegression, t::AbstractVector, y::AbstractVector)
    Ξ = basis(t, model.degree)
    model.coefficients = LS.solve(LS.LinearProblem(Ξ' * Ξ + model.lambda * I, Ξ' * y)).u
end

function fit!(model::RidgePolynomialRegression, t::AbstractVector, y::AbstractVector, w::AbstractVector)
    # No need to build W as a matrix
    Wv = view(w, :)
    Ξ = basis(t, model.degree)
    XTW = transpose(Ξ) .* Wv'
    model.coefficients = LS.solve(LS.LinearProblem(XTW * Ξ + model.lambda * I, XTW * y)).u
end

# ============================================================
# Lasso (L1) Polynomial Regression Model
# ============================================================
mutable struct LassoPolynomialRegression{T<:Real} <: AbstractRegressionModel{T}
    degree::Int
    coefficients::Vector{T}
    lambda::T
end


"""
Create a lasso (L1) polynomial regression mixture model component of specified degree and regularization parameter.

## Arguments
- `degree::Int`: Degree of the polynomial.
- `lambda::T`: Regularization parameter (L1 penalty).

## Example
Creating a lasso polynomial regression model of degree 2 with lambda = 0.1:
```julia
model = LassoPolynomialRegression(2, 0.1)
```
"""
function LassoPolynomialRegression(degree::Int, lambda)
    lambda = convert(Float64, lambda)
    return LassoPolynomialRegression{Float64}(degree, zeros(Float64, degree + 1), lambda)
end

function _fit_lasso_model(Ξ, y, lambda)
    # using Convex.jl and SCS solver
    T, K = size(Ξ)
    Q = Ξ'Ξ / T
    c = Ξ'y / T

    b = Convex.Variable(K)
    obj = Convex.quadform(b, Q) - 2 * Convex.dot(c, b) + lambda * Convex.norm(b, 1)
    problem = Convex.minimize(obj)
    Convex.solve!(problem, SCS.Optimizer; silent=true)
    return vec(Convex.evaluate(b))
end

function _fit_lasso_model(Ξ, y, lambda, w)
    # using Convex.jl and SCS solver
    T, K = size(Ξ)
    Xw = Ξ .* w                   
    Q = (Ξ' * Xw) / T
    c = (Ξ' * (w .* y)) / T

    # preserve symmetry of Q
    Q = (Q + Q') / 2

    b = Convex.Variable(K)
    obj = Convex.quadform(b, Q) - 2 * Convex.dot(c, b) + lambda * Convex.norm(b, 1)
    problem = Convex.minimize(obj)
    Convex.solve!(problem, SCS.Optimizer; silent=true)
    return vec(Convex.evaluate(b))
end

function fit!(model::LassoPolynomialRegression, t::AbstractVector, y::AbstractVector)
    Ξ = basis(t, model.degree)
    model.coefficients = _fit_lasso_model(Ξ, y, model.lambda)
end

function fit!(model::LassoPolynomialRegression, t::AbstractVector, y::AbstractVector, w::AbstractVector)
    # No need to build W as a matrix
    Ξ = basis(t, model.degree)
    model.coefficients = _fit_lasso_model(Ξ, y, model.lambda, w)
end<|MERGE_RESOLUTION|>--- conflicted
+++ resolved
@@ -28,11 +28,8 @@
     randn!(rng, model.coefficients)
 end
 
-<<<<<<< HEAD
+
 function n_parameters(model::AbstractMixtureModelComponent)
-=======
-function n_parameters(model::AbstractRegressionModel)
->>>>>>> 9cd5b509
     return length(model.coefficients)
 end
 
